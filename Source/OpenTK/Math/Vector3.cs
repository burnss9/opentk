--- conflicted
+++ resolved
@@ -1115,16 +1115,6 @@
         /// <param name="result">The result of the operation.</param>
         public static void Transform(ref Vector3 vec, ref Quaternion quat, out Vector3 result)
         {
-<<<<<<< HEAD
-            Quaternion v = new Quaternion(vec.X, vec.Y, vec.Z,  0);
-            Quaternion i;
-            Quaternion t;
-            Quaternion.Invert(ref quat, out i);
-            t = i * v;
-            v = t * quat;
-
-            result = new Vector3(v.X, v.Y, v.Z);
-=======
             // Since vec.W == 0, we can optimize quat * vec * quat^-1 as follows:
             // vec + 2.0 * cross(quat.xyz, cross(quat.xyz, vec) + quat.w * vec)
             Vector3 xyz = quat.Xyz, temp, temp2;
@@ -1134,7 +1124,6 @@
             Vector3.Cross(ref xyz, ref temp, out temp);
             Vector3.Multiply(ref temp, 2, out temp);
             Vector3.Add(ref vec, ref temp, out result);
->>>>>>> 3aa67b84
         }
 
         /// <summary>Transform a Vector3 by the given Matrix, and project the resulting Vector4 back to a Vector3</summary>
