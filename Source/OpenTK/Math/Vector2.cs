#region --- License ---
/*
Copyright (c) 2006 - 2008 The Open Toolkit library.

Permission is hereby granted, free of charge, to any person obtaining a copy of
this software and associated documentation files (the "Software"), to deal in
the Software without restriction, including without limitation the rights to
use, copy, modify, merge, publish, distribute, sublicense, and/or sell copies
of the Software, and to permit persons to whom the Software is furnished to do
so, subject to the following conditions:

The above copyright notice and this permission notice shall be included in all
copies or substantial portions of the Software.

THE SOFTWARE IS PROVIDED "AS IS", WITHOUT WARRANTY OF ANY KIND, EXPRESS OR
IMPLIED, INCLUDING BUT NOT LIMITED TO THE WARRANTIES OF MERCHANTABILITY,
FITNESS FOR A PARTICULAR PURPOSE AND NONINFRINGEMENT. IN NO EVENT SHALL THE
AUTHORS OR COPYRIGHT HOLDERS BE LIABLE FOR ANY CLAIM, DAMAGES OR OTHER
LIABILITY, WHETHER IN AN ACTION OF CONTRACT, TORT OR OTHERWISE, ARISING FROM,
OUT OF OR IN CONNECTION WITH THE SOFTWARE OR THE USE OR OTHER DEALINGS IN THE
SOFTWARE.
 */
#endregion

using System;
using System.Runtime.InteropServices;
namespace OpenTK
{
    /// <summary>Represents a 2D vector using two single-precision floating-point numbers.</summary>
    /// <remarks>
    /// The Vector2 structure is suitable for interoperation with unmanaged code requiring two consecutive floats.
    /// </remarks>
    [Serializable]
    [StructLayout(LayoutKind.Sequential)]
    public struct Vector2 : IEquatable<Vector2>
    {
        #region Fields

        /// <summary>
        /// The X component of the Vector2.
        /// </summary>
        public float X;

        /// <summary>
        /// The Y component of the Vector2.
        /// </summary>
        public float Y;

        #endregion

        #region Constructors

        /// <summary>
        /// Constructs a new Vector2.
        /// </summary>
        /// <param name="x">The x coordinate of the net Vector2.</param>
        /// <param name="y">The y coordinate of the net Vector2.</param>
        public Vector2(float x, float y)
        {
            X = x;
            Y = y;
        }

        /// <summary>
        /// Constructs a new Vector2 from the given Vector2.
        /// </summary>
        /// <param name="v">The Vector2 to copy components from.</param>
        [Obsolete]
        public Vector2(Vector2 v)
        {
            X = v.X;
            Y = v.Y;
        }

        /// <summary>
        /// Constructs a new Vector2 from the given Vector3.
        /// </summary>
        /// <param name="v">The Vector3 to copy components from. Z is discarded.</param>
        [Obsolete]
        public Vector2(Vector3 v)
        {
            X = v.X;
            Y = v.Y;
        }

        /// <summary>
        /// Constructs a new Vector2 from the given Vector4.
        /// </summary>
        /// <param name="v">The Vector4 to copy components from. Z and W are discarded.</param>
        [Obsolete]
        public Vector2(Vector4 v)
        {
            X = v.X;
            Y = v.Y;
        }

        #endregion

        #region Public Members

        #region Instance

        #region public void Add()

        /// <summary>Add the Vector passed as parameter to this instance.</summary>
        /// <param name="right">Right operand. This parameter is only read from.</param>
        [Obsolete("Use static Add() method instead.")]
        public void Add(Vector2 right)
        {
            this.X += right.X;
            this.Y += right.Y;
        }

        /// <summary>Add the Vector passed as parameter to this instance.</summary>
        /// <param name="right">Right operand. This parameter is only read from.</param>
        [CLSCompliant(false)]
        [Obsolete("Use static Add() method instead.")]
        public void Add(ref Vector2 right)
        {
            this.X += right.X;
            this.Y += right.Y;
        }

        #endregion public void Add()

        #region public void Sub()

        /// <summary>Subtract the Vector passed as parameter from this instance.</summary>
        /// <param name="right">Right operand. This parameter is only read from.</param>
        [Obsolete("Use static Subtract() method instead.")]
        public void Sub(Vector2 right)
        {
            this.X -= right.X;
            this.Y -= right.Y;
        }

        /// <summary>Subtract the Vector passed as parameter from this instance.</summary>
        /// <param name="right">Right operand. This parameter is only read from.</param>
        [CLSCompliant(false)]
        [Obsolete("Use static Subtract() method instead.")]
        public void Sub(ref Vector2 right)
        {
            this.X -= right.X;
            this.Y -= right.Y;
        }

        #endregion public void Sub()

        #region public void Mult()

        /// <summary>Multiply this instance by a scalar.</summary>
        /// <param name="f">Scalar operand.</param>
        [Obsolete("Use static Multiply() method instead.")]
        public void Mult(float f)
        {
            this.X *= f;
            this.Y *= f;
        }

        #endregion public void Mult()

        #region public void Div()

        /// <summary>Divide this instance by a scalar.</summary>
        /// <param name="f">Scalar operand.</param>
        [Obsolete("Use static Divide() method instead.")]
        public void Div(float f)
        {
            float mult = 1.0f / f;
            this.X *= mult;
            this.Y *= mult;
        }

        #endregion public void Div()

        #region public float Length

        /// <summary>
        /// Gets the length (magnitude) of the vector.
        /// </summary>
        /// <see cref="LengthFast"/>
        /// <seealso cref="LengthSquared"/>
        public float Length
        {
            get
            {
                return (float)System.Math.Sqrt(X * X + Y * Y);
            }
        }

        #endregion

        #region public float LengthFast

        /// <summary>
        /// Gets an approximation of the vector length (magnitude).
        /// </summary>
        /// <remarks>
        /// This property uses an approximation of the square root function to calculate vector magnitude, with
        /// an upper error bound of 0.001.
        /// </remarks>
        /// <see cref="Length"/>
        /// <seealso cref="LengthSquared"/>
        public float LengthFast
        {
            get
            {
                return 1.0f / MathHelper.InverseSqrtFast(X * X + Y * Y);
            }
        }

        #endregion

        #region public float LengthSquared

        /// <summary>
        /// Gets the square of the vector length (magnitude).
        /// </summary>
        /// <remarks>
        /// This property avoids the costly square root operation required by the Length property. This makes it more suitable
        /// for comparisons.
        /// </remarks>
        /// <see cref="Length"/>
        /// <seealso cref="LengthFast"/>
        public float LengthSquared
        {
            get
            {
                return X * X + Y * Y;
            }
        }

        #endregion

        #region public Vector2 PerpendicularRight

        /// <summary>
        /// Gets the perpendicular vector on the right side of this vector.
        /// </summary>
        public Vector2 PerpendicularRight
        {
            get
            {
                return new Vector2(Y, -X);
            }
        }

        #endregion

        #region public Vector2 PerpendicularLeft

        /// <summary>
        /// Gets the perpendicular vector on the left side of this vector.
        /// </summary>
        public Vector2 PerpendicularLeft
        {
            get
            {
                return new Vector2(-Y, X);
            }
        }

        #endregion

        #region public void Normalize()

        /// <summary>
        /// Scales the Vector2 to unit length.
        /// </summary>
        public void Normalize()
        {
            float scale = 1.0f / this.Length;
            X *= scale;
            Y *= scale;
        }

        #endregion

        #region public void NormalizeFast()

        /// <summary>
        /// Scales the Vector2 to approximately unit length.
        /// </summary>
        public void NormalizeFast()
        {
            float scale = MathHelper.InverseSqrtFast(X * X + Y * Y);
            X *= scale;
            Y *= scale;
        }

        #endregion

        #region public void Scale()

        /// <summary>
        /// Scales the current Vector2 by the given amounts.
        /// </summary>
        /// <param name="sx">The scale of the X component.</param>
        /// <param name="sy">The scale of the Y component.</param>
        [Obsolete("Use static Multiply() method instead.")]
        public void Scale(float sx, float sy)
        {
            this.X = X * sx;
            this.Y = Y * sy;
        }

        /// <summary>Scales this instance by the given parameter.</summary>
        /// <param name="scale">The scaling of the individual components.</param>
        [Obsolete("Use static Multiply() method instead.")]
        public void Scale(Vector2 scale)
        {
            this.X *= scale.X;
            this.Y *= scale.Y;
        }

        /// <summary>Scales this instance by the given parameter.</summary>
        /// <param name="scale">The scaling of the individual components.</param>
        [CLSCompliant(false)]
        [Obsolete("Use static Multiply() method instead.")]
        public void Scale(ref Vector2 scale)
        {
            this.X *= scale.X;
            this.Y *= scale.Y;
        }

        #endregion public void Scale()

        #endregion

        #region Static

        #region Fields

        /// <summary>
        /// Defines a unit-length Vector2 that points towards the X-axis.
        /// </summary>
        public static readonly Vector2 UnitX = new Vector2(1, 0);

        /// <summary>
        /// Defines a unit-length Vector2 that points towards the Y-axis.
        /// </summary>
        public static readonly Vector2 UnitY = new Vector2(0, 1);

        /// <summary>
        /// Defines a zero-length Vector2.
        /// </summary>
        public static readonly Vector2 Zero = new Vector2(0, 0);

        /// <summary>
        /// Defines an instance with all components set to 1.
        /// </summary>
        public static readonly Vector2 One = new Vector2(1, 1);

        /// <summary>
        /// Defines the size of the Vector2 struct in bytes.
        /// </summary>
        public static readonly int SizeInBytes = Marshal.SizeOf(new Vector2());

        #endregion

        #region Obsolete

        #region Sub

        /// <summary>
        /// Subtract one Vector from another
        /// </summary>
        /// <param name="a">First operand</param>
        /// <param name="b">Second operand</param>
        /// <returns>Result of subtraction</returns>
        [Obsolete("Use static Subtract() method instead.")]
        public static Vector2 Sub(Vector2 a, Vector2 b)
        {
            a.X -= b.X;
            a.Y -= b.Y;
            return a;
        }

        /// <summary>
        /// Subtract one Vector from another
        /// </summary>
        /// <param name="a">First operand</param>
        /// <param name="b">Second operand</param>
        /// <param name="result">Result of subtraction</param>
        [Obsolete("Use static Subtract() method instead.")]
        public static void Sub(ref Vector2 a, ref Vector2 b, out Vector2 result)
        {
            result.X = a.X - b.X;
            result.Y = a.Y - b.Y;
        }

        #endregion

        #region Mult

        /// <summary>
        /// Multiply a vector and a scalar
        /// </summary>
        /// <param name="a">Vector operand</param>
        /// <param name="f">Scalar operand</param>
        /// <returns>Result of the multiplication</returns>
        [Obsolete("Use static Multiply() method instead.")]
        public static Vector2 Mult(Vector2 a, float f)
        {
            a.X *= f;
            a.Y *= f;
            return a;
        }

        /// <summary>
        /// Multiply a vector and a scalar
        /// </summary>
        /// <param name="a">Vector operand</param>
        /// <param name="f">Scalar operand</param>
        /// <param name="result">Result of the multiplication</param>
        [Obsolete("Use static Multiply() method instead.")]
        public static void Mult(ref Vector2 a, float f, out Vector2 result)
        {
            result.X = a.X * f;
            result.Y = a.Y * f;
        }

        #endregion

        #region Div

        /// <summary>
        /// Divide a vector by a scalar
        /// </summary>
        /// <param name="a">Vector operand</param>
        /// <param name="f">Scalar operand</param>
        /// <returns>Result of the division</returns>
        [Obsolete("Use static Divide() method instead.")]
        public static Vector2 Div(Vector2 a, float f)
        {
            float mult = 1.0f / f;
            a.X *= mult;
            a.Y *= mult;
            return a;
        }

        /// <summary>
        /// Divide a vector by a scalar
        /// </summary>
        /// <param name="a">Vector operand</param>
        /// <param name="f">Scalar operand</param>
        /// <param name="result">Result of the division</param>
        [Obsolete("Use static Divide() method instead.")]
        public static void Div(ref Vector2 a, float f, out Vector2 result)
        {
            float mult = 1.0f / f;
            result.X = a.X * mult;
            result.Y = a.Y * mult;
        }

        #endregion

        #endregion

        #region Add

        /// <summary>
        /// Adds two vectors.
        /// </summary>
        /// <param name="a">Left operand.</param>
        /// <param name="b">Right operand.</param>
        /// <returns>Result of operation.</returns>
        public static Vector2 Add(Vector2 a, Vector2 b)
        {
            Add(ref a, ref b, out a);
            return a;
        }

        /// <summary>
        /// Adds two vectors.
        /// </summary>
        /// <param name="a">Left operand.</param>
        /// <param name="b">Right operand.</param>
        /// <param name="result">Result of operation.</param>
        public static void Add(ref Vector2 a, ref Vector2 b, out Vector2 result)
        {
            result = new Vector2(a.X + b.X, a.Y + b.Y);
        }

        #endregion

        #region Subtract

        /// <summary>
        /// Subtract one Vector from another
        /// </summary>
        /// <param name="a">First operand</param>
        /// <param name="b">Second operand</param>
        /// <returns>Result of subtraction</returns>
        public static Vector2 Subtract(Vector2 a, Vector2 b)
        {
            Subtract(ref a, ref b, out a);
            return a;
        }

        /// <summary>
        /// Subtract one Vector from another
        /// </summary>
        /// <param name="a">First operand</param>
        /// <param name="b">Second operand</param>
        /// <param name="result">Result of subtraction</param>
        public static void Subtract(ref Vector2 a, ref Vector2 b, out Vector2 result)
        {
            result = new Vector2(a.X - b.X, a.Y - b.Y);
        }

        #endregion

        #region Multiply

        /// <summary>
        /// Multiplies a vector by a scalar.
        /// </summary>
        /// <param name="vector">Left operand.</param>
        /// <param name="scale">Right operand.</param>
        /// <returns>Result of the operation.</returns>
        public static Vector2 Multiply(Vector2 vector, float scale)
        {
            Multiply(ref vector, scale, out vector);
            return vector;
        }

        /// <summary>
        /// Multiplies a vector by a scalar.
        /// </summary>
        /// <param name="vector">Left operand.</param>
        /// <param name="scale">Right operand.</param>
        /// <param name="result">Result of the operation.</param>
        public static void Multiply(ref Vector2 vector, float scale, out Vector2 result)
        {
            result = new Vector2(vector.X * scale, vector.Y * scale);
        }

        /// <summary>
        /// Multiplies a vector by the components a vector (scale).
        /// </summary>
        /// <param name="vector">Left operand.</param>
        /// <param name="scale">Right operand.</param>
        /// <returns>Result of the operation.</returns>
        public static Vector2 Multiply(Vector2 vector, Vector2 scale)
        {
            Multiply(ref vector, ref scale, out vector);
            return vector;
        }

        /// <summary>
        /// Multiplies a vector by the components of a vector (scale).
        /// </summary>
        /// <param name="vector">Left operand.</param>
        /// <param name="scale">Right operand.</param>
        /// <param name="result">Result of the operation.</param>
        public static void Multiply(ref Vector2 vector, ref Vector2 scale, out Vector2 result)
        {
            result = new Vector2(vector.X * scale.X, vector.Y * scale.Y);
        }

        #endregion

        #region Divide

        /// <summary>
        /// Divides a vector by a scalar.
        /// </summary>
        /// <param name="vector">Left operand.</param>
        /// <param name="scale">Right operand.</param>
        /// <returns>Result of the operation.</returns>
        public static Vector2 Divide(Vector2 vector, float scale)
        {
            Divide(ref vector, scale, out vector);
            return vector;
        }

        /// <summary>
        /// Divides a vector by a scalar.
        /// </summary>
        /// <param name="vector">Left operand.</param>
        /// <param name="scale">Right operand.</param>
        /// <param name="result">Result of the operation.</param>
        public static void Divide(ref Vector2 vector, float scale, out Vector2 result)
        {
            Multiply(ref vector, 1 / scale, out result);
        }

        /// <summary>
        /// Divides a vector by the components of a vector (scale).
        /// </summary>
        /// <param name="vector">Left operand.</param>
        /// <param name="scale">Right operand.</param>
        /// <returns>Result of the operation.</returns>
        public static Vector2 Divide(Vector2 vector, Vector2 scale)
        {
            Divide(ref vector, ref scale, out vector);
            return vector;
        }

        /// <summary>
        /// Divide a vector by the components of a vector (scale).
        /// </summary>
        /// <param name="vector">Left operand.</param>
        /// <param name="scale">Right operand.</param>
        /// <param name="result">Result of the operation.</param>
        public static void Divide(ref Vector2 vector, ref Vector2 scale, out Vector2 result)
        {
            result = new Vector2(vector.X / scale.X, vector.Y / scale.Y);
        }

        #endregion

        #region ComponentMin

        /// <summary>
        /// Calculate the component-wise minimum of two vectors
        /// </summary>
        /// <param name="a">First operand</param>
        /// <param name="b">Second operand</param>
        /// <returns>The component-wise minimum</returns>
        public static Vector2 ComponentMin(Vector2 a, Vector2 b)
        {
            a.X = a.X < b.X ? a.X : b.X;
            a.Y = a.Y < b.Y ? a.Y : b.Y;
            return a;
        }

        /// <summary>
        /// Calculate the component-wise minimum of two vectors
        /// </summary>
        /// <param name="a">First operand</param>
        /// <param name="b">Second operand</param>
        /// <param name="result">The component-wise minimum</param>
        public static void ComponentMin(ref Vector2 a, ref Vector2 b, out Vector2 result)
        {
            result.X = a.X < b.X ? a.X : b.X;
            result.Y = a.Y < b.Y ? a.Y : b.Y;
        }

        #endregion

        #region ComponentMax

        /// <summary>
        /// Calculate the component-wise maximum of two vectors
        /// </summary>
        /// <param name="a">First operand</param>
        /// <param name="b">Second operand</param>
        /// <returns>The component-wise maximum</returns>
        public static Vector2 ComponentMax(Vector2 a, Vector2 b)
        {
            a.X = a.X > b.X ? a.X : b.X;
            a.Y = a.Y > b.Y ? a.Y : b.Y;
            return a;
        }

        /// <summary>
        /// Calculate the component-wise maximum of two vectors
        /// </summary>
        /// <param name="a">First operand</param>
        /// <param name="b">Second operand</param>
        /// <param name="result">The component-wise maximum</param>
        public static void ComponentMax(ref Vector2 a, ref Vector2 b, out Vector2 result)
        {
            result.X = a.X > b.X ? a.X : b.X;
            result.Y = a.Y > b.Y ? a.Y : b.Y;
        }

        #endregion

        #region Min

        /// <summary>
        /// Returns the Vector3 with the minimum magnitude
        /// </summary>
        /// <param name="left">Left operand</param>
        /// <param name="right">Right operand</param>
        /// <returns>The minimum Vector3</returns>
        public static Vector2 Min(Vector2 left, Vector2 right)
        {
            return left.LengthSquared < right.LengthSquared ? left : right;
        }

        #endregion

        #region Max

        /// <summary>
        /// Returns the Vector3 with the minimum magnitude
        /// </summary>
        /// <param name="left">Left operand</param>
        /// <param name="right">Right operand</param>
        /// <returns>The minimum Vector3</returns>
        public static Vector2 Max(Vector2 left, Vector2 right)
        {
            return left.LengthSquared >= right.LengthSquared ? left : right;
        }

        #endregion

        #region Clamp

        /// <summary>
        /// Clamp a vector to the given minimum and maximum vectors
        /// </summary>
        /// <param name="vec">Input vector</param>
        /// <param name="min">Minimum vector</param>
        /// <param name="max">Maximum vector</param>
        /// <returns>The clamped vector</returns>
        public static Vector2 Clamp(Vector2 vec, Vector2 min, Vector2 max)
        {
            vec.X = vec.X < min.X ? min.X : vec.X > max.X ? max.X : vec.X;
            vec.Y = vec.Y < min.Y ? min.Y : vec.Y > max.Y ? max.Y : vec.Y;
            return vec;
        }

        /// <summary>
        /// Clamp a vector to the given minimum and maximum vectors
        /// </summary>
        /// <param name="vec">Input vector</param>
        /// <param name="min">Minimum vector</param>
        /// <param name="max">Maximum vector</param>
        /// <param name="result">The clamped vector</param>
        public static void Clamp(ref Vector2 vec, ref Vector2 min, ref Vector2 max, out Vector2 result)
        {
            result.X = vec.X < min.X ? min.X : vec.X > max.X ? max.X : vec.X;
            result.Y = vec.Y < min.Y ? min.Y : vec.Y > max.Y ? max.Y : vec.Y;
        }

        #endregion

        #region Normalize

        /// <summary>
        /// Scale a vector to unit length
        /// </summary>
        /// <param name="vec">The input vector</param>
        /// <returns>The normalized vector</returns>
        public static Vector2 Normalize(Vector2 vec)
        {
            float scale = 1.0f / vec.Length;
            vec.X *= scale;
            vec.Y *= scale;
            return vec;
        }

        /// <summary>
        /// Scale a vector to unit length
        /// </summary>
        /// <param name="vec">The input vector</param>
        /// <param name="result">The normalized vector</param>
        public static void Normalize(ref Vector2 vec, out Vector2 result)
        {
            float scale = 1.0f / vec.Length;
            result.X = vec.X * scale;
            result.Y = vec.Y * scale;
        }

        #endregion

        #region NormalizeFast

        /// <summary>
        /// Scale a vector to approximately unit length
        /// </summary>
        /// <param name="vec">The input vector</param>
        /// <returns>The normalized vector</returns>
        public static Vector2 NormalizeFast(Vector2 vec)
        {
            float scale = MathHelper.InverseSqrtFast(vec.X * vec.X + vec.Y * vec.Y);
            vec.X *= scale;
            vec.Y *= scale;
            return vec;
        }

        /// <summary>
        /// Scale a vector to approximately unit length
        /// </summary>
        /// <param name="vec">The input vector</param>
        /// <param name="result">The normalized vector</param>
        public static void NormalizeFast(ref Vector2 vec, out Vector2 result)
        {
            float scale = MathHelper.InverseSqrtFast(vec.X * vec.X + vec.Y * vec.Y);
            result.X = vec.X * scale;
            result.Y = vec.Y * scale;
        }

        #endregion

        #region Dot

        /// <summary>
        /// Calculate the dot (scalar) product of two vectors
        /// </summary>
        /// <param name="left">First operand</param>
        /// <param name="right">Second operand</param>
        /// <returns>The dot product of the two inputs</returns>
        public static float Dot(Vector2 left, Vector2 right)
        {
            return left.X * right.X + left.Y * right.Y;
        }

        /// <summary>
        /// Calculate the dot (scalar) product of two vectors
        /// </summary>
        /// <param name="left">First operand</param>
        /// <param name="right">Second operand</param>
        /// <param name="result">The dot product of the two inputs</param>
        public static void Dot(ref Vector2 left, ref Vector2 right, out float result)
        {
            result = left.X * right.X + left.Y * right.Y;
        }

        #endregion

        #region Lerp

        /// <summary>
        /// Returns a new Vector that is the linear blend of the 2 given Vectors
        /// </summary>
        /// <param name="a">First input vector</param>
        /// <param name="b">Second input vector</param>
        /// <param name="blend">The blend factor. a when blend=0, b when blend=1.</param>
        /// <returns>a when blend=0, b when blend=1, and a linear combination otherwise</returns>
        public static Vector2 Lerp(Vector2 a, Vector2 b, float blend)
        {
            a.X = blend * (b.X - a.X) + a.X;
            a.Y = blend * (b.Y - a.Y) + a.Y;
            return a;
        }

        /// <summary>
        /// Returns a new Vector that is the linear blend of the 2 given Vectors
        /// </summary>
        /// <param name="a">First input vector</param>
        /// <param name="b">Second input vector</param>
        /// <param name="blend">The blend factor. a when blend=0, b when blend=1.</param>
        /// <param name="result">a when blend=0, b when blend=1, and a linear combination otherwise</param>
        public static void Lerp(ref Vector2 a, ref Vector2 b, float blend, out Vector2 result)
        {
            result.X = blend * (b.X - a.X) + a.X;
            result.Y = blend * (b.Y - a.Y) + a.Y;
        }

        #endregion

        #region Barycentric

        /// <summary>
        /// Interpolate 3 Vectors using Barycentric coordinates
        /// </summary>
        /// <param name="a">First input Vector</param>
        /// <param name="b">Second input Vector</param>
        /// <param name="c">Third input Vector</param>
        /// <param name="u">First Barycentric Coordinate</param>
        /// <param name="v">Second Barycentric Coordinate</param>
        /// <returns>a when u=v=0, b when u=1,v=0, c when u=0,v=1, and a linear combination of a,b,c otherwise</returns>
        public static Vector2 BaryCentric(Vector2 a, Vector2 b, Vector2 c, float u, float v)
        {
            return a + u * (b - a) + v * (c - a);
        }

        /// <summary>Interpolate 3 Vectors using Barycentric coordinates</summary>
        /// <param name="a">First input Vector.</param>
        /// <param name="b">Second input Vector.</param>
        /// <param name="c">Third input Vector.</param>
        /// <param name="u">First Barycentric Coordinate.</param>
        /// <param name="v">Second Barycentric Coordinate.</param>
        /// <param name="result">Output Vector. a when u=v=0, b when u=1,v=0, c when u=0,v=1, and a linear combination of a,b,c otherwise</param>
        public static void BaryCentric(ref Vector2 a, ref Vector2 b, ref Vector2 c, float u, float v, out Vector2 result)
        {
            result = a; // copy

            Vector2 temp = b; // copy
            Subtract(ref temp, ref a, out temp);
            Multiply(ref temp, u, out temp);
            Add(ref result, ref temp, out result);

            temp = c; // copy
            Subtract(ref temp, ref a, out temp);
            Multiply(ref temp, v, out temp);
            Add(ref result, ref temp, out result);
        }

        #endregion

        #region Transform

        /// <summary>
        /// Transforms a vector by a quaternion rotation.
        /// </summary>
        /// <param name="vec">The vector to transform.</param>
        /// <param name="quat">The quaternion to rotate the vector by.</param>
        /// <returns>The result of the operation.</returns>
        public static Vector2 Transform(Vector2 vec, Quaternion quat)
        {
            Vector2 result;
            Transform(ref vec, ref quat, out result);
            return result;
        }

        /// <summary>
        /// Transforms a vector by a quaternion rotation.
        /// </summary>
        /// <param name="vec">The vector to transform.</param>
        /// <param name="quat">The quaternion to rotate the vector by.</param>
        /// <param name="result">The result of the operation.</param>
        public static void Transform(ref Vector2 vec, ref Quaternion quat, out Vector2 result)
        {
<<<<<<< HEAD
            Quaternion v = new Quaternion(vec.X, vec.Y, 0, 0);
            Quaternion i;
            Quaternion t;
=======
            Quaternion v = new Quaternion(vec.X, vec.Y, 0, 0), i, t;
>>>>>>> 3aa67b84
            Quaternion.Invert(ref quat, out i);
            Quaternion.Multiply(ref quat, ref v, out t);
            Quaternion.Multiply(ref t, ref i, out v);

            result = new Vector2(v.X, v.Y);
        }

        #endregion

        #endregion

        #region Operators

        /// <summary>
        /// Adds the specified instances.
        /// </summary>
        /// <param name="left">Left operand.</param>
        /// <param name="right">Right operand.</param>
        /// <returns>Result of addition.</returns>
        public static Vector2 operator +(Vector2 left, Vector2 right)
        {
            left.X += right.X;
            left.Y += right.Y;
            return left;
        }

        /// <summary>
        /// Subtracts the specified instances.
        /// </summary>
        /// <param name="left">Left operand.</param>
        /// <param name="right">Right operand.</param>
        /// <returns>Result of subtraction.</returns>
        public static Vector2 operator -(Vector2 left, Vector2 right)
        {
            left.X -= right.X;
            left.Y -= right.Y;
            return left;
        }

        /// <summary>
        /// Negates the specified instance.
        /// </summary>
        /// <param name="vec">Operand.</param>
        /// <returns>Result of negation.</returns>
        public static Vector2 operator -(Vector2 vec)
        {
            vec.X = -vec.X;
            vec.Y = -vec.Y;
            return vec;
        }

        /// <summary>
        /// Multiplies the specified instance by a scalar.
        /// </summary>
        /// <param name="vec">Left operand.</param>
        /// <param name="scale">Right operand.</param>
        /// <returns>Result of multiplication.</returns>
        public static Vector2 operator *(Vector2 vec, float scale)
        {
            vec.X *= scale;
            vec.Y *= scale;
            return vec;
        }

        /// <summary>
        /// Multiplies the specified instance by a scalar.
        /// </summary>
        /// <param name="scale">Left operand.</param>
        /// <param name="vec">Right operand.</param>
        /// <returns>Result of multiplication.</returns>
        public static Vector2 operator *(float scale, Vector2 vec)
        {
            vec.X *= scale;
            vec.Y *= scale;
            return vec;
        }

        /// <summary>
        /// Divides the specified instance by a scalar.
        /// </summary>
        /// <param name="vec">Left operand</param>
        /// <param name="scale">Right operand</param>
        /// <returns>Result of the division.</returns>
        public static Vector2 operator /(Vector2 vec, float scale)
        {
            float mult = 1.0f / scale;
            vec.X *= mult;
            vec.Y *= mult;
            return vec;
        }

        /// <summary>
        /// Compares the specified instances for equality.
        /// </summary>
        /// <param name="left">Left operand.</param>
        /// <param name="right">Right operand.</param>
        /// <returns>True if both instances are equal; false otherwise.</returns>
        public static bool operator ==(Vector2 left, Vector2 right)
        {
            return left.Equals(right);
        }

        /// <summary>
        /// Compares the specified instances for inequality.
        /// </summary>
        /// <param name="left">Left operand.</param>
        /// <param name="right">Right operand.</param>
        /// <returns>True if both instances are not equal; false otherwise.</returns>
        public static bool operator !=(Vector2 left, Vector2 right)
        {
            return !left.Equals(right);
        }

        #endregion

        #region Overrides

        #region public override string ToString()

        /// <summary>
        /// Returns a System.String that represents the current Vector2.
        /// </summary>
        /// <returns></returns>
        public override string ToString()
        {
            return String.Format("({0}, {1})", X, Y);
        }

        #endregion

        #region public override int GetHashCode()

        /// <summary>
        /// Returns the hashcode for this instance.
        /// </summary>
        /// <returns>A System.Int32 containing the unique hashcode for this instance.</returns>
        public override int GetHashCode()
        {
            return X.GetHashCode() ^ Y.GetHashCode();
        }

        #endregion

        #region public override bool Equals(object obj)

        /// <summary>
        /// Indicates whether this instance and a specified object are equal.
        /// </summary>
        /// <param name="obj">The object to compare to.</param>
        /// <returns>True if the instances are equal; false otherwise.</returns>
        public override bool Equals(object obj)
        {
            if (!(obj is Vector2))
                return false;

            return this.Equals((Vector2)obj);
        }

        #endregion

        #endregion

        #endregion

        #region IEquatable<Vector2> Members

        /// <summary>Indicates whether the current vector is equal to another vector.</summary>
        /// <param name="other">A vector to compare with this vector.</param>
        /// <returns>true if the current vector is equal to the vector parameter; otherwise, false.</returns>
        public bool Equals(Vector2 other)
        {
            return
                X == other.X &&
                Y == other.Y;
        }

        #endregion
    }
}<|MERGE_RESOLUTION|>--- conflicted
+++ resolved
@@ -908,13 +908,7 @@
         /// <param name="result">The result of the operation.</param>
         public static void Transform(ref Vector2 vec, ref Quaternion quat, out Vector2 result)
         {
-<<<<<<< HEAD
-            Quaternion v = new Quaternion(vec.X, vec.Y, 0, 0);
-            Quaternion i;
-            Quaternion t;
-=======
             Quaternion v = new Quaternion(vec.X, vec.Y, 0, 0), i, t;
->>>>>>> 3aa67b84
             Quaternion.Invert(ref quat, out i);
             Quaternion.Multiply(ref quat, ref v, out t);
             Quaternion.Multiply(ref t, ref i, out v);
